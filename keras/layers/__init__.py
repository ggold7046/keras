"""Keras layers module.
"""
# pylint: disable=wildcard-import
from __future__ import absolute_import
from __future__ import division
from __future__ import print_function

from .advanced_activations import *
from .convolutional import *
from .convolutional_recurrent import *
from .core import *
from .embeddings import *
from ..engine import Input
from ..engine import InputLayer
from ..engine import InputSpec
from ..engine import Layer
from .local import *
from .merge import *
from .noise import *
from .normalization import *
from .pooling import *
from .recurrent import *
<<<<<<< HEAD
from .serialization import deserialize
from .serialization import serialize
from .wrappers import *
=======
from .normalization import *
from .embeddings import *
from .noise import *
from .advanced_activations import *
from .wrappers import *
from .convolutional_recurrent import *
from ..legacy.layers import *


def serialize(layer):
    """Serialize a layer.

    # Arguments
        layer: a Layer object.

    # Returns
        dictionary with config.
    """
    return {'class_name': layer.__class__.__name__,
            'config': layer.get_config()}


def deserialize(config, custom_objects=None):
    """Instantiate a layer from a config dictionary.

    # Arguments
        config: dict of the form {'class_name': str, 'config': dict}
        custom_objects: dict mapping class names (or function names)
            of custom (non-Keras) objects to class/functions

    # Returns
        Layer instance (may be Model, Sequential, Layer...)
    """
    from .. import models
    globs = globals()  # All layers.
    globs['Model'] = models.Model
    globs['Sequential'] = models.Sequential
    return deserialize_keras_object(config,
                                    module_objects=globs,
                                    custom_objects=custom_objects,
                                    printable_module_name='layer')
>>>>>>> c8d35caa
<|MERGE_RESOLUTION|>--- conflicted
+++ resolved
@@ -20,50 +20,7 @@
 from .normalization import *
 from .pooling import *
 from .recurrent import *
-<<<<<<< HEAD
 from .serialization import deserialize
 from .serialization import serialize
 from .wrappers import *
-=======
-from .normalization import *
-from .embeddings import *
-from .noise import *
-from .advanced_activations import *
-from .wrappers import *
-from .convolutional_recurrent import *
-from ..legacy.layers import *
-
-
-def serialize(layer):
-    """Serialize a layer.
-
-    # Arguments
-        layer: a Layer object.
-
-    # Returns
-        dictionary with config.
-    """
-    return {'class_name': layer.__class__.__name__,
-            'config': layer.get_config()}
-
-
-def deserialize(config, custom_objects=None):
-    """Instantiate a layer from a config dictionary.
-
-    # Arguments
-        config: dict of the form {'class_name': str, 'config': dict}
-        custom_objects: dict mapping class names (or function names)
-            of custom (non-Keras) objects to class/functions
-
-    # Returns
-        Layer instance (may be Model, Sequential, Layer...)
-    """
-    from .. import models
-    globs = globals()  # All layers.
-    globs['Model'] = models.Model
-    globs['Sequential'] = models.Sequential
-    return deserialize_keras_object(config,
-                                    module_objects=globs,
-                                    custom_objects=custom_objects,
-                                    printable_module_name='layer')
->>>>>>> c8d35caa
+from .convolutional_recurrent import *